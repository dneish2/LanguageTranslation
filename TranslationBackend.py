--- conflicted
+++ resolved
@@ -106,9 +106,10 @@
         encoding = tiktoken.encoding_for_model("gpt-4o")
         return len(encoding.encode(total_text))
 
-<<<<<<< HEAD
     def translate_audio(self, audio_bytes: bytes, target_language: str):
         """Translate spoken audio to the target language and return speech bytes."""
+        logging.info(
+            f"[Backend] TTS request lang={language} len(text)={len(text.encode('utf-8'))}"
         try:
             audio_file = BytesIO(audio_bytes)
             transcription = self.client.audio.transcriptions.create(
@@ -125,24 +126,6 @@
         except Exception as e:
             logging.error(f"[Backend] translate_audio error: {e}", exc_info=True)
             raise
-=======
-    def translate_audio(self, text: str, language: str) -> bytes:
-        """Convert text to spoken audio using OpenAI TTS."""
-        logging.info(
-            f"[Backend] TTS request lang={language} len(text)={len(text.encode('utf-8'))}"
-        )
-        try:
-            response = self.client.audio.speech.create(
-                model="tts-1",
-                voice="alloy",
-                input=text,
-                response_format="mp3",
-            )
-            return response.content
-        except Exception as exc:
-            logging.error(f"[Backend] translate_audio error: {exc}", exc_info=True)
-            return b""
->>>>>>> 609e2da1
 
     # ------------------
     # PDF UTILS
